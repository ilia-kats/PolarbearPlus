--- conflicted
+++ resolved
@@ -6,14 +6,9 @@
 import lightning as L
 import pyro
 import torch
-<<<<<<< HEAD
-from lightning import pytorch as pl
-from scalelatentmessenger import scale_latent
-=======
 from pyro import poutine
 
 from .scalelatentmessenger import scale_latent
->>>>>>> 4ca18b3c
 
 _InterpolationParams = namedtuple("_InterpolationParams", ["startval", "endval", "startepoch", "n_epochs"])
 
